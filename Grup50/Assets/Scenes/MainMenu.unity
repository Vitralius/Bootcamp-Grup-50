--- conflicted
+++ resolved
@@ -1091,7 +1091,6 @@
           m_StringArgument: 
           m_BoolArgument: 0
         m_CallState: 2
-<<<<<<< HEAD
 --- !u!1 &160299439
 GameObject:
   m_ObjectHideFlags: 0
@@ -1288,127 +1287,6 @@
   - {fileID: 1912147500}
   m_Father: {fileID: 1497962710}
   m_LocalEulerAnglesHint: {x: 0, y: 0, z: 0}
-=======
---- !u!1001 &177450207
-PrefabInstance:
-  m_ObjectHideFlags: 0
-  serializedVersion: 2
-  m_Modification:
-    serializedVersion: 3
-    m_TransformParent: {fileID: 0}
-    m_Modifications:
-    - target: {fileID: -8679921383154817045, guid: cb5360e5dc7019140a74e44a5800a9bd, type: 3}
-      propertyPath: m_LocalPosition.x
-      value: -0.14916313
-      objectReference: {fileID: 0}
-    - target: {fileID: -8679921383154817045, guid: cb5360e5dc7019140a74e44a5800a9bd, type: 3}
-      propertyPath: m_LocalPosition.y
-      value: -0.50999975
-      objectReference: {fileID: 0}
-    - target: {fileID: -8679921383154817045, guid: cb5360e5dc7019140a74e44a5800a9bd, type: 3}
-      propertyPath: m_LocalPosition.z
-      value: -13.251785
-      objectReference: {fileID: 0}
-    - target: {fileID: -8679921383154817045, guid: cb5360e5dc7019140a74e44a5800a9bd, type: 3}
-      propertyPath: m_LocalRotation.w
-      value: 0
-      objectReference: {fileID: 0}
-    - target: {fileID: -8679921383154817045, guid: cb5360e5dc7019140a74e44a5800a9bd, type: 3}
-      propertyPath: m_LocalRotation.x
-      value: 0
-      objectReference: {fileID: 0}
-    - target: {fileID: -8679921383154817045, guid: cb5360e5dc7019140a74e44a5800a9bd, type: 3}
-      propertyPath: m_LocalRotation.y
-      value: 0.7071068
-      objectReference: {fileID: 0}
-    - target: {fileID: -8679921383154817045, guid: cb5360e5dc7019140a74e44a5800a9bd, type: 3}
-      propertyPath: m_LocalRotation.z
-      value: -0.7071068
-      objectReference: {fileID: 0}
-    - target: {fileID: -8679921383154817045, guid: cb5360e5dc7019140a74e44a5800a9bd, type: 3}
-      propertyPath: m_LocalEulerAnglesHint.x
-      value: 90
-      objectReference: {fileID: 0}
-    - target: {fileID: -8679921383154817045, guid: cb5360e5dc7019140a74e44a5800a9bd, type: 3}
-      propertyPath: m_LocalEulerAnglesHint.y
-      value: 180
-      objectReference: {fileID: 0}
-    - target: {fileID: -8679921383154817045, guid: cb5360e5dc7019140a74e44a5800a9bd, type: 3}
-      propertyPath: m_LocalEulerAnglesHint.z
-      value: 0
-      objectReference: {fileID: 0}
-    - target: {fileID: -2886469462323535471, guid: cb5360e5dc7019140a74e44a5800a9bd, type: 3}
-      propertyPath: m_LocalPosition.x
-      value: -0.038827285
-      objectReference: {fileID: 0}
-    - target: {fileID: -2886469462323535471, guid: cb5360e5dc7019140a74e44a5800a9bd, type: 3}
-      propertyPath: m_LocalPosition.z
-      value: -0.040026665
-      objectReference: {fileID: 0}
-    - target: {fileID: -2886469462323535471, guid: cb5360e5dc7019140a74e44a5800a9bd, type: 3}
-      propertyPath: m_LocalRotation.w
-      value: -0.5815045
-      objectReference: {fileID: 0}
-    - target: {fileID: -2886469462323535471, guid: cb5360e5dc7019140a74e44a5800a9bd, type: 3}
-      propertyPath: m_LocalRotation.x
-      value: 0.5815045
-      objectReference: {fileID: 0}
-    - target: {fileID: -2886469462323535471, guid: cb5360e5dc7019140a74e44a5800a9bd, type: 3}
-      propertyPath: m_LocalRotation.y
-      value: 0.40230903
-      objectReference: {fileID: 0}
-    - target: {fileID: -2886469462323535471, guid: cb5360e5dc7019140a74e44a5800a9bd, type: 3}
-      propertyPath: m_LocalRotation.z
-      value: 0.40230894
-      objectReference: {fileID: 0}
-    - target: {fileID: -2886469462323535471, guid: cb5360e5dc7019140a74e44a5800a9bd, type: 3}
-      propertyPath: m_LocalEulerAnglesHint.x
-      value: -90
-      objectReference: {fileID: 0}
-    - target: {fileID: -2886469462323535471, guid: cb5360e5dc7019140a74e44a5800a9bd, type: 3}
-      propertyPath: m_LocalEulerAnglesHint.z
-      value: 290.646
-      objectReference: {fileID: 0}
-    - target: {fileID: 919132149155446097, guid: cb5360e5dc7019140a74e44a5800a9bd, type: 3}
-      propertyPath: m_Name
-      value: Unreal_Bo_lo
-      objectReference: {fileID: 0}
-    m_RemovedComponents: []
-    m_RemovedGameObjects: []
-    m_AddedGameObjects: []
-    m_AddedComponents:
-    - targetCorrespondingSourceObject: {fileID: 919132149155446097, guid: cb5360e5dc7019140a74e44a5800a9bd, type: 3}
-      insertIndex: -1
-      addedObject: {fileID: 177450209}
-  m_SourcePrefab: {fileID: 100100000, guid: cb5360e5dc7019140a74e44a5800a9bd, type: 3}
---- !u!1 &177450208 stripped
-GameObject:
-  m_CorrespondingSourceObject: {fileID: 919132149155446097, guid: cb5360e5dc7019140a74e44a5800a9bd, type: 3}
-  m_PrefabInstance: {fileID: 177450207}
-  m_PrefabAsset: {fileID: 0}
---- !u!95 &177450209
-Animator:
-  serializedVersion: 7
-  m_ObjectHideFlags: 0
-  m_CorrespondingSourceObject: {fileID: 0}
-  m_PrefabInstance: {fileID: 0}
-  m_PrefabAsset: {fileID: 0}
-  m_GameObject: {fileID: 177450208}
-  m_Enabled: 1
-  m_Avatar: {fileID: 9000000, guid: 2aa8b2a1576be9244b9e8bf0cc24a281, type: 3}
-  m_Controller: {fileID: 9100000, guid: cc663962e81f6b740884051270ca21b1, type: 2}
-  m_CullingMode: 0
-  m_UpdateMode: 0
-  m_ApplyRootMotion: 0
-  m_LinearVelocityBlending: 0
-  m_StabilizeFeet: 0
-  m_AnimatePhysics: 0
-  m_WarningMessage: 
-  m_HasTransformHierarchy: 1
-  m_AllowConstantClipSamplingOptimization: 1
-  m_KeepAnimatorStateOnDisable: 0
-  m_WriteDefaultValuesOnDisable: 0
->>>>>>> ae0e4bfa
 --- !u!1 &217026241
 GameObject:
   m_ObjectHideFlags: 0
@@ -2307,7 +2185,6 @@
     m_AddedGameObjects: []
     m_AddedComponents: []
   m_SourcePrefab: {fileID: 100100000, guid: bacd700f1c4ac964cb2fcea1ff84bda3, type: 3}
-<<<<<<< HEAD
 --- !u!4 &340057002
 Transform:
   m_ObjectHideFlags: 0
@@ -2357,13 +2234,6 @@
   - {fileID: 1092969634}
   m_Father: {fileID: 834082123}
   m_LocalEulerAnglesHint: {x: 0, y: 0, z: 0}
-=======
---- !u!4 &340057002 stripped
-Transform:
-  m_CorrespondingSourceObject: {fileID: 3893294197879345259, guid: bacd700f1c4ac964cb2fcea1ff84bda3, type: 3}
-  m_PrefabInstance: {fileID: 340057001}
-  m_PrefabAsset: {fileID: 0}
->>>>>>> ae0e4bfa
 --- !u!1 &354045970
 GameObject:
   m_ObjectHideFlags: 0
@@ -2992,11 +2862,7 @@
   m_LocalScale: {x: 1, y: 1, z: 1}
   m_ConstrainProportionsScale: 0
   m_Children:
-<<<<<<< HEAD
   - {fileID: 590632458}
-=======
-  - {fileID: 1801738630}
->>>>>>> ae0e4bfa
   m_Father: {fileID: 1887190025}
   m_LocalEulerAnglesHint: {x: 0, y: 0, z: 0}
 --- !u!1 &491419337
@@ -3529,85 +3395,7 @@
           m_StringArgument: 
           m_BoolArgument: 0
         m_CallState: 2
-<<<<<<< HEAD
 --- !u!1 &550679154
-=======
---- !u!1001 &581890756
-PrefabInstance:
-  m_ObjectHideFlags: 0
-  serializedVersion: 2
-  m_Modification:
-    serializedVersion: 3
-    m_TransformParent: {fileID: 927507734}
-    m_Modifications:
-    - target: {fileID: 2120043636259914573, guid: bacd700f1c4ac964cb2fcea1ff84bda3, type: 3}
-      propertyPath: GlobalObjectIdHash
-      value: 2996063690
-      objectReference: {fileID: 0}
-    - target: {fileID: 2120043636259914573, guid: bacd700f1c4ac964cb2fcea1ff84bda3, type: 3}
-      propertyPath: SceneMigrationSynchronization
-      value: 0
-      objectReference: {fileID: 0}
-    - target: {fileID: 2120043636259914573, guid: bacd700f1c4ac964cb2fcea1ff84bda3, type: 3}
-      propertyPath: InScenePlacedSourceGlobalObjectIdHash
-      value: 2791559699
-      objectReference: {fileID: 0}
-    - target: {fileID: 3893294197879345259, guid: bacd700f1c4ac964cb2fcea1ff84bda3, type: 3}
-      propertyPath: m_LocalPosition.x
-      value: 0.011999965
-      objectReference: {fileID: 0}
-    - target: {fileID: 3893294197879345259, guid: bacd700f1c4ac964cb2fcea1ff84bda3, type: 3}
-      propertyPath: m_LocalPosition.y
-      value: 0.004000187
-      objectReference: {fileID: 0}
-    - target: {fileID: 3893294197879345259, guid: bacd700f1c4ac964cb2fcea1ff84bda3, type: 3}
-      propertyPath: m_LocalPosition.z
-      value: -0.001999855
-      objectReference: {fileID: 0}
-    - target: {fileID: 3893294197879345259, guid: bacd700f1c4ac964cb2fcea1ff84bda3, type: 3}
-      propertyPath: m_LocalRotation.w
-      value: 1
-      objectReference: {fileID: 0}
-    - target: {fileID: 3893294197879345259, guid: bacd700f1c4ac964cb2fcea1ff84bda3, type: 3}
-      propertyPath: m_LocalRotation.x
-      value: -0
-      objectReference: {fileID: 0}
-    - target: {fileID: 3893294197879345259, guid: bacd700f1c4ac964cb2fcea1ff84bda3, type: 3}
-      propertyPath: m_LocalRotation.y
-      value: -0
-      objectReference: {fileID: 0}
-    - target: {fileID: 3893294197879345259, guid: bacd700f1c4ac964cb2fcea1ff84bda3, type: 3}
-      propertyPath: m_LocalRotation.z
-      value: -0
-      objectReference: {fileID: 0}
-    - target: {fileID: 3893294197879345259, guid: bacd700f1c4ac964cb2fcea1ff84bda3, type: 3}
-      propertyPath: m_LocalEulerAnglesHint.x
-      value: 0
-      objectReference: {fileID: 0}
-    - target: {fileID: 3893294197879345259, guid: bacd700f1c4ac964cb2fcea1ff84bda3, type: 3}
-      propertyPath: m_LocalEulerAnglesHint.y
-      value: 0
-      objectReference: {fileID: 0}
-    - target: {fileID: 3893294197879345259, guid: bacd700f1c4ac964cb2fcea1ff84bda3, type: 3}
-      propertyPath: m_LocalEulerAnglesHint.z
-      value: 0
-      objectReference: {fileID: 0}
-    - target: {fileID: 4416926081852918481, guid: bacd700f1c4ac964cb2fcea1ff84bda3, type: 3}
-      propertyPath: m_Name
-      value: PreviewBaseCharacter1
-      objectReference: {fileID: 0}
-    m_RemovedComponents: []
-    m_RemovedGameObjects: []
-    m_AddedGameObjects: []
-    m_AddedComponents: []
-  m_SourcePrefab: {fileID: 100100000, guid: bacd700f1c4ac964cb2fcea1ff84bda3, type: 3}
---- !u!4 &581890757 stripped
-Transform:
-  m_CorrespondingSourceObject: {fileID: 3893294197879345259, guid: bacd700f1c4ac964cb2fcea1ff84bda3, type: 3}
-  m_PrefabInstance: {fileID: 581890756}
-  m_PrefabAsset: {fileID: 0}
---- !u!1 &614148208
->>>>>>> ae0e4bfa
 GameObject:
   m_ObjectHideFlags: 0
   m_CorrespondingSourceObject: {fileID: 7367493597718985424, guid: bacd700f1c4ac964cb2fcea1ff84bda3, type: 3}
@@ -6031,7 +5819,6 @@
   - {fileID: 581890757}
   m_Father: {fileID: 1932115160}
   m_LocalEulerAnglesHint: {x: 0, y: 0, z: 0}
-<<<<<<< HEAD
 --- !u!1 &935968733
 GameObject:
   m_ObjectHideFlags: 0
@@ -6223,8 +6010,6 @@
   - {fileID: 2006807727}
   m_Father: {fileID: 1620797471}
   m_LocalEulerAnglesHint: {x: 0, y: 0, z: 0}
-=======
->>>>>>> ae0e4bfa
 --- !u!1 &963194225
 GameObject:
   m_ObjectHideFlags: 0
@@ -6826,7 +6611,6 @@
   m_KeepAnimatorStateOnDisable: 0
   m_WriteDefaultValuesOnDisable: 0
 --- !u!114 &1044792311
-<<<<<<< HEAD
 MonoBehaviour:
   m_ObjectHideFlags: 0
   m_CorrespondingSourceObject: {fileID: 0}
@@ -6954,8 +6738,6 @@
     m_Extent: {x: 0, y: 0, z: 0}
   m_DirtyAABB: 0
 --- !u!114 &1054329880
-=======
->>>>>>> ae0e4bfa
 MonoBehaviour:
   m_ObjectHideFlags: 0
   m_CorrespondingSourceObject: {fileID: 4528090386556036921, guid: bacd700f1c4ac964cb2fcea1ff84bda3, type: 3}
@@ -6967,7 +6749,6 @@
   m_Script: {fileID: 11500000, guid: b726e94e8619f6648ab8006b0cb12095, type: 3}
   m_Name: 
   m_EditorClassIdentifier: 
-<<<<<<< HEAD
   skinnedMeshRenderer: {fileID: 0}
   meshRenderer: {fileID: 0}
   meshFilter: {fileID: 0}
@@ -7002,21 +6783,6 @@
   m_KeepAnimatorStateOnDisable: 0
   m_WriteDefaultValuesOnDisable: 0
 --- !u!114 &1054329882
-=======
-  ShowTopMostFoldoutHeaderGroup: 1
-  characterSpawnPoint: {fileID: 1512879643}
-  baseCharacterPrefab: {fileID: 4416926081852918481, guid: bacd700f1c4ac964cb2fcea1ff84bda3, type: 3}
-  existingCharacterPreview: {fileID: 1054329878}
-  isLocalPlayerPreview: 0
-  previewPointIndex: 1
-  playerNameplate: {fileID: 0}
-  playerNameText: {fileID: 0}
-  readyIndicator: {fileID: 1741200225}
-  notReadyColor: {r: 1, g: 0, b: 0, a: 1}
-  readyColor: {r: 0, g: 1, b: 0, a: 1}
-  readyIndicatorRenderer: {fileID: 1741200227}
---- !u!114 &1044792312
->>>>>>> ae0e4bfa
 MonoBehaviour:
   m_ObjectHideFlags: 0
   m_CorrespondingSourceObject: {fileID: 2120043636259914573, guid: bacd700f1c4ac964cb2fcea1ff84bda3, type: 3}
@@ -7041,7 +6807,6 @@
   AutoObjectParentSync: 1
   SyncOwnerTransformWhenParented: 1
   AllowOwnerToParent: 0
-<<<<<<< HEAD
 --- !u!114 &1054329883
 MonoBehaviour:
   m_ObjectHideFlags: 0
@@ -7128,13 +6893,6 @@
   m_Children: []
   m_Father: {fileID: 350663657}
   m_LocalEulerAnglesHint: {x: 0, y: 0, z: 0}
-=======
---- !u!1 &1054329878 stripped
-GameObject:
-  m_CorrespondingSourceObject: {fileID: 4416926081852918481, guid: bacd700f1c4ac964cb2fcea1ff84bda3, type: 3}
-  m_PrefabInstance: {fileID: 340057001}
-  m_PrefabAsset: {fileID: 0}
->>>>>>> ae0e4bfa
 --- !u!1 &1113686404
 GameObject:
   m_ObjectHideFlags: 0
@@ -8770,7 +8528,6 @@
           m_StringArgument: 
           m_BoolArgument: 0
         m_CallState: 2
-<<<<<<< HEAD
 --- !u!1 &1511804653
 GameObject:
   m_ObjectHideFlags: 0
@@ -8802,8 +8559,6 @@
   m_Children: []
   m_Father: {fileID: 1416174231}
   m_LocalEulerAnglesHint: {x: 0, y: 0, z: 0}
-=======
->>>>>>> ae0e4bfa
 --- !u!1 &1512879642
 GameObject:
   m_ObjectHideFlags: 0
@@ -8836,7 +8591,6 @@
   - {fileID: 340057002}
   m_Father: {fileID: 1044792308}
   m_LocalEulerAnglesHint: {x: 0, y: 0, z: 0}
-<<<<<<< HEAD
 --- !u!1 &1520258641
 GameObject:
   m_ObjectHideFlags: 0
@@ -8965,8 +8719,6 @@
   - {fileID: 606218956}
   m_Father: {fileID: 1769038209}
   m_LocalEulerAnglesHint: {x: 0, y: 0, z: 0}
-=======
->>>>>>> ae0e4bfa
 --- !u!1 &1574206856
 GameObject:
   m_ObjectHideFlags: 0
@@ -9119,7 +8871,6 @@
   localizationKey: menu_join
   useStringFormat: 0
   isDynamicContent: 0
-<<<<<<< HEAD
 --- !u!1 &1620797470
 GameObject:
   m_ObjectHideFlags: 0
@@ -9284,13 +9035,6 @@
   - {fileID: 1754725610}
   m_Father: {fileID: 2006807727}
   m_LocalEulerAnglesHint: {x: 0, y: 0, z: 0}
-=======
---- !u!137 &1671804382 stripped
-SkinnedMeshRenderer:
-  m_CorrespondingSourceObject: {fileID: 5597113867290821413, guid: bacd700f1c4ac964cb2fcea1ff84bda3, type: 3}
-  m_PrefabInstance: {fileID: 1801738629}
-  m_PrefabAsset: {fileID: 0}
->>>>>>> ae0e4bfa
 --- !u!1 &1679534479
 GameObject:
   m_ObjectHideFlags: 0
@@ -10094,7 +9838,6 @@
   m_CorrespondingSourceObject: {fileID: 3726617517853789496, guid: bacd700f1c4ac964cb2fcea1ff84bda3, type: 3}
   m_PrefabInstance: {fileID: 581890756}
   m_PrefabAsset: {fileID: 0}
-<<<<<<< HEAD
   m_GameObject: {fileID: 1798342015}
   serializedVersion: 2
   m_LocalRotation: {x: -0.035700925, y: 0.049957544, z: -0.019575229, w: 0.9979211}
@@ -10105,110 +9848,6 @@
   - {fileID: 1200722754}
   m_Father: {fileID: 1859123793}
   m_LocalEulerAnglesHint: {x: 0, y: 0, z: 0}
-=======
-  m_GameObject: {fileID: 1747476907}
-  m_Mesh: {fileID: 10206, guid: 0000000000000000e000000000000000, type: 0}
---- !u!1001 &1801738629
-PrefabInstance:
-  m_ObjectHideFlags: 0
-  serializedVersion: 2
-  m_Modification:
-    serializedVersion: 3
-    m_TransformParent: {fileID: 485700995}
-    m_Modifications:
-    - target: {fileID: 2120043636259914573, guid: bacd700f1c4ac964cb2fcea1ff84bda3, type: 3}
-      propertyPath: GlobalObjectIdHash
-      value: 2565042015
-      objectReference: {fileID: 0}
-    - target: {fileID: 2120043636259914573, guid: bacd700f1c4ac964cb2fcea1ff84bda3, type: 3}
-      propertyPath: SceneMigrationSynchronization
-      value: 0
-      objectReference: {fileID: 0}
-    - target: {fileID: 2120043636259914573, guid: bacd700f1c4ac964cb2fcea1ff84bda3, type: 3}
-      propertyPath: InScenePlacedSourceGlobalObjectIdHash
-      value: 2791559699
-      objectReference: {fileID: 0}
-    - target: {fileID: 3893294197879345259, guid: bacd700f1c4ac964cb2fcea1ff84bda3, type: 3}
-      propertyPath: m_LocalPosition.x
-      value: 0.012
-      objectReference: {fileID: 0}
-    - target: {fileID: 3893294197879345259, guid: bacd700f1c4ac964cb2fcea1ff84bda3, type: 3}
-      propertyPath: m_LocalPosition.y
-      value: 0.004
-      objectReference: {fileID: 0}
-    - target: {fileID: 3893294197879345259, guid: bacd700f1c4ac964cb2fcea1ff84bda3, type: 3}
-      propertyPath: m_LocalPosition.z
-      value: -0.002
-      objectReference: {fileID: 0}
-    - target: {fileID: 3893294197879345259, guid: bacd700f1c4ac964cb2fcea1ff84bda3, type: 3}
-      propertyPath: m_LocalRotation.w
-      value: 1
-      objectReference: {fileID: 0}
-    - target: {fileID: 3893294197879345259, guid: bacd700f1c4ac964cb2fcea1ff84bda3, type: 3}
-      propertyPath: m_LocalRotation.x
-      value: 0
-      objectReference: {fileID: 0}
-    - target: {fileID: 3893294197879345259, guid: bacd700f1c4ac964cb2fcea1ff84bda3, type: 3}
-      propertyPath: m_LocalRotation.y
-      value: 0
-      objectReference: {fileID: 0}
-    - target: {fileID: 3893294197879345259, guid: bacd700f1c4ac964cb2fcea1ff84bda3, type: 3}
-      propertyPath: m_LocalRotation.z
-      value: 0
-      objectReference: {fileID: 0}
-    - target: {fileID: 3893294197879345259, guid: bacd700f1c4ac964cb2fcea1ff84bda3, type: 3}
-      propertyPath: m_LocalEulerAnglesHint.x
-      value: 0
-      objectReference: {fileID: 0}
-    - target: {fileID: 3893294197879345259, guid: bacd700f1c4ac964cb2fcea1ff84bda3, type: 3}
-      propertyPath: m_LocalEulerAnglesHint.y
-      value: 0
-      objectReference: {fileID: 0}
-    - target: {fileID: 3893294197879345259, guid: bacd700f1c4ac964cb2fcea1ff84bda3, type: 3}
-      propertyPath: m_LocalEulerAnglesHint.z
-      value: 0
-      objectReference: {fileID: 0}
-    - target: {fileID: 4416926081852918481, guid: bacd700f1c4ac964cb2fcea1ff84bda3, type: 3}
-      propertyPath: m_Name
-      value: PreviewBaseCharacter
-      objectReference: {fileID: 0}
-    - target: {fileID: 5945126334769890981, guid: bacd700f1c4ac964cb2fcea1ff84bda3, type: 3}
-      propertyPath: animator
-      value: 
-      objectReference: {fileID: 1801738633}
-    - target: {fileID: 5945126334769890981, guid: bacd700f1c4ac964cb2fcea1ff84bda3, type: 3}
-      propertyPath: defaultMesh
-      value: 
-      objectReference: {fileID: 4300000, guid: 7f40280513a8b9343a4531c88f693e96, type: 2}
-    - target: {fileID: 5945126334769890981, guid: bacd700f1c4ac964cb2fcea1ff84bda3, type: 3}
-      propertyPath: skinnedMeshRenderer
-      value: 
-      objectReference: {fileID: 1671804382}
-    - target: {fileID: 5945126334769890981, guid: bacd700f1c4ac964cb2fcea1ff84bda3, type: 3}
-      propertyPath: previewAnimationClip
-      value: 
-      objectReference: {fileID: 7400000, guid: a5c9711f486c20a4385e788eab59a619, type: 2}
-    m_RemovedComponents: []
-    m_RemovedGameObjects: []
-    m_AddedGameObjects: []
-    m_AddedComponents: []
-  m_SourcePrefab: {fileID: 100100000, guid: bacd700f1c4ac964cb2fcea1ff84bda3, type: 3}
---- !u!4 &1801738630 stripped
-Transform:
-  m_CorrespondingSourceObject: {fileID: 3893294197879345259, guid: bacd700f1c4ac964cb2fcea1ff84bda3, type: 3}
-  m_PrefabInstance: {fileID: 1801738629}
-  m_PrefabAsset: {fileID: 0}
---- !u!1 &1801738631 stripped
-GameObject:
-  m_CorrespondingSourceObject: {fileID: 4416926081852918481, guid: bacd700f1c4ac964cb2fcea1ff84bda3, type: 3}
-  m_PrefabInstance: {fileID: 1801738629}
-  m_PrefabAsset: {fileID: 0}
---- !u!95 &1801738633 stripped
-Animator:
-  m_CorrespondingSourceObject: {fileID: 2763206624244468497, guid: bacd700f1c4ac964cb2fcea1ff84bda3, type: 3}
-  m_PrefabInstance: {fileID: 1801738629}
-  m_PrefabAsset: {fileID: 0}
->>>>>>> ae0e4bfa
 --- !u!1 &1805922602
 GameObject:
   m_ObjectHideFlags: 0
@@ -10341,7 +9980,6 @@
   m_AllowConstantClipSamplingOptimization: 1
   m_KeepAnimatorStateOnDisable: 0
   m_WriteDefaultValuesOnDisable: 0
-<<<<<<< HEAD
 --- !u!1 &1812701533
 GameObject:
   m_ObjectHideFlags: 0
@@ -10406,8 +10044,6 @@
   - {fileID: 591393624}
   m_Father: {fileID: 851845688}
   m_LocalEulerAnglesHint: {x: 0, y: 0, z: 0}
-=======
->>>>>>> ae0e4bfa
 --- !u!1 &1820064561
 GameObject:
   m_ObjectHideFlags: 0
@@ -10827,13 +10463,8 @@
   m_EditorClassIdentifier: 
   ShowTopMostFoldoutHeaderGroup: 1
   characterSpawnPoint: {fileID: 485700995}
-<<<<<<< HEAD
   baseCharacterPrefab: {fileID: 649807951716550721, guid: e202e179d3d3dd54d95e1760b391c415, type: 3}
   existingCharacterPreview: {fileID: 590632459}
-=======
-  baseCharacterPrefab: {fileID: 4416926081852918481, guid: bacd700f1c4ac964cb2fcea1ff84bda3, type: 3}
-  existingCharacterPreview: {fileID: 1801738631}
->>>>>>> ae0e4bfa
   isLocalPlayerPreview: 1
   previewPointIndex: 0
   playerNameplate: {fileID: 0}
@@ -10842,7 +10473,6 @@
   notReadyColor: {r: 1, g: 0, b: 0, a: 1}
   readyColor: {r: 0, g: 1, b: 0, a: 1}
   readyIndicatorRenderer: {fileID: 519616809}
-<<<<<<< HEAD
 --- !u!1 &1889271073
 GameObject:
   m_ObjectHideFlags: 0
@@ -11142,13 +10772,6 @@
   - {fileID: 1460924680}
   m_Father: {fileID: 202436166}
   m_LocalEulerAnglesHint: {x: 0, y: 0, z: 0}
-=======
---- !u!1 &1910903330 stripped
-GameObject:
-  m_CorrespondingSourceObject: {fileID: 4416926081852918481, guid: bacd700f1c4ac964cb2fcea1ff84bda3, type: 3}
-  m_PrefabInstance: {fileID: 581890756}
-  m_PrefabAsset: {fileID: 0}
->>>>>>> ae0e4bfa
 --- !u!1 &1932115159
 GameObject:
   m_ObjectHideFlags: 0
